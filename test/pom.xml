--- conflicted
+++ resolved
@@ -20,11 +20,7 @@
     <parent>
         <groupId>com.alibaba.nacos</groupId>
         <artifactId>nacos-all</artifactId>
-<<<<<<< HEAD
-        <version>2.0.0-1-SNAPSHOT</version>
-=======
         <version>${revision}</version>
->>>>>>> d462eaa1
         <relativePath>../pom.xml</relativePath>
     </parent>
     <modelVersion>4.0.0</modelVersion>
