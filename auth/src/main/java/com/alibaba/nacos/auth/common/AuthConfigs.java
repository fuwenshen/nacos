/*
 * Copyright 1999-2018 Alibaba Group Holding Ltd.
 *
 * Licensed under the Apache License, Version 2.0 (the "License");
 * you may not use this file except in compliance with the License.
 * You may obtain a copy of the License at
 *
 *      http://www.apache.org/licenses/LICENSE-2.0
 *
 * Unless required by applicable law or agreed to in writing, software
 * distributed under the License is distributed on an "AS IS" BASIS,
 * WITHOUT WARRANTIES OR CONDITIONS OF ANY KIND, either express or implied.
 * See the License for the specific language governing permissions and
 * limitations under the License.
 */

package com.alibaba.nacos.auth.common;

import com.alibaba.nacos.auth.constant.Constants;
import com.alibaba.nacos.common.JustForTest;
import com.alibaba.nacos.common.event.ServerConfigChangeEvent;
import com.alibaba.nacos.common.notify.Event;
import com.alibaba.nacos.common.notify.NotifyCenter;
import com.alibaba.nacos.common.notify.listener.Subscriber;
import com.alibaba.nacos.common.utils.ConvertUtils;
import com.alibaba.nacos.sys.env.EnvUtil;
import io.jsonwebtoken.io.Decoders;
import io.jsonwebtoken.io.DecodingException;
import org.slf4j.Logger;
import org.slf4j.LoggerFactory;
import org.springframework.beans.factory.annotation.Value;
import org.springframework.context.annotation.Configuration;

import java.nio.charset.StandardCharsets;
import java.util.Objects;

/**
 * Auth related configurations.
 *
 * @author nkorange
 * @author mai.jh
 * @since 1.2.0
 */
@Configuration
public class AuthConfigs extends Subscriber<ServerConfigChangeEvent> {
    
    private static final Logger LOGGER = LoggerFactory.getLogger(AuthConfigs.class);
    
    @JustForTest
    private static Boolean cachingEnabled = null;
    
    /**
     * Authority key set.
     */
    @Value("${" + Constants.Auth.NACOS_CORE_AUTH_AUTHORITY_KEY + ":}")
    private  String[] authorityKey;
    
    /**
     * Whether auth enabled.
     */
    @Value("${" + Constants.Auth.NACOS_CORE_AUTH_ENABLED + ":false}")
    private boolean authEnabled;
    
    /**
     * secret key.
     */
    @Value("${" + Constants.Auth.NACOS_CORE_AUTH_DEFAULT_TOKEN_SECRET_KEY + ":}")
    private String secretKey;
    
    /**
     * secret key byte array.
     */
    private byte[] secretKeyBytes;
    
    /**
     * Token validity time(seconds).
     */
    @Value("${" + Constants.Auth.NACOS_CORE_AUTH_DEFAULT_TOKEN_EXPIRE_SECONDS + ":18000}")
    private long tokenValidityInSeconds;
    
    /**
     * Which auth system is in use.
     */
    @Value("${" + Constants.Auth.NACOS_CORE_AUTH_SYSTEM_TYPE + ":}")
    private String nacosAuthSystemType;
    
    @Value("${" + Constants.Auth.NACOS_CORE_AUTH_SERVER_IDENTITY_KEY + ":}")
    private String serverIdentityKey;
    
    @Value("${" + Constants.Auth.NACOS_CORE_AUTH_SERVER_IDENTITY_VALUE + ":}")
    private String serverIdentityValue;
    
    @Value("${" + Constants.Auth.NACOS_CORE_AUTH_ENABLE_USER_AGENT_AUTH_WHITE + ":false}")
    private boolean enableUserAgentAuthWhite;
    
    public AuthConfigs() {
        NotifyCenter.registerSubscriber(this);
    }
    
    public byte[] getSecretKeyBytes() {
        if (secretKeyBytes == null) {
            try {
                secretKeyBytes = Decoders.BASE64.decode(secretKey);
            } catch (DecodingException e) {
                secretKeyBytes = secretKey.getBytes(StandardCharsets.UTF_8);
            }
            
        }
        return secretKeyBytes;
    }
    
    public String[] getAuthorityKey() {
        return authorityKey;
    }
    
    public long getTokenValidityInSeconds() {
        return tokenValidityInSeconds;
    }
    
    public String getNacosAuthSystemType() {
        return nacosAuthSystemType;
    }
    
    public String getServerIdentityKey() {
        return serverIdentityKey;
    }
    
    public String getServerIdentityValue() {
        return serverIdentityValue;
    }
    
    public boolean isEnableUserAgentAuthWhite() {
        return enableUserAgentAuthWhite;
    }
    
    /**
     * auth function is open.
     *
     * @return auth function is open
     */
    public boolean isAuthEnabled() {
        return authEnabled;
    }
    
    /**
     * Whether permission information can be cached.
     *
     * @return bool
     */
    public boolean isCachingEnabled() {
        if (Objects.nonNull(AuthConfigs.cachingEnabled)) {
            return cachingEnabled;
        }
        return ConvertUtils.toBoolean(
                EnvUtil.getProperty(Constants.Auth.NACOS_CORE_AUTH_CACHING_ENABLED, "true"));
    }
    
    @JustForTest
    public static void setCachingEnabled(boolean cachingEnabled) {
        AuthConfigs.cachingEnabled = cachingEnabled;
    }
    
    @Override
    public void onEvent(ServerConfigChangeEvent event) {
        try {
<<<<<<< HEAD
            authEnabled = EnvUtil.getProperty(Constants.Auth.NACOS_CORE_AUTH_ENABLED, Boolean.class, false);
            cachingEnabled = EnvUtil.getProperty(Constants.Auth.NACOS_CORE_AUTH_CACHING_ENABLED, Boolean.class,
                    true);
            serverIdentityKey = EnvUtil.getProperty(Constants.Auth.NACOS_CORE_AUTH_SERVER_IDENTITY_KEY, "");
            serverIdentityValue = EnvUtil.getProperty(Constants.Auth.NACOS_CORE_AUTH_SERVER_IDENTITY_VALUE, "");
            enableUserAgentAuthWhite = EnvUtil.getProperty(
                    Constants.Auth.NACOS_CORE_AUTH_ENABLE_USER_AGENT_AUTH_WHITE, Boolean.class, false);
            authorityKey = EnvUtil.getProperty(Constants.Auth.NACOS_CORE_AUTH_AUTHORITY_KEY, "").split(",");
            nacosAuthSystemType = EnvUtil.getProperty(Constants.Auth.NACOS_CORE_AUTH_SYSTEM_TYPE, "");
=======
            authEnabled = EnvUtil.getProperty("nacos.core.auth.enabled", Boolean.class, false);
            cachingEnabled = EnvUtil.getProperty("nacos.core.auth.caching.enabled", Boolean.class, true);
            serverIdentityKey = EnvUtil.getProperty("nacos.core.auth.server.identity.key", "");
            serverIdentityValue = EnvUtil.getProperty("nacos.core.auth.server.identity.value", "");
            enableUserAgentAuthWhite = EnvUtil.getProperty("nacos.core.auth.enable.userAgentAuthWhite", Boolean.class,
                    false);
>>>>>>> fdab51d6
        } catch (Exception e) {
            LOGGER.warn("Upgrade auth config from env failed, use old value", e);
        }
    }
    
    @Override
    public Class<? extends Event> subscribeType() {
        return ServerConfigChangeEvent.class;
    }
}<|MERGE_RESOLUTION|>--- conflicted
+++ resolved
@@ -163,24 +163,16 @@
     @Override
     public void onEvent(ServerConfigChangeEvent event) {
         try {
-<<<<<<< HEAD
             authEnabled = EnvUtil.getProperty(Constants.Auth.NACOS_CORE_AUTH_ENABLED, Boolean.class, false);
             cachingEnabled = EnvUtil.getProperty(Constants.Auth.NACOS_CORE_AUTH_CACHING_ENABLED, Boolean.class,
                     true);
             serverIdentityKey = EnvUtil.getProperty(Constants.Auth.NACOS_CORE_AUTH_SERVER_IDENTITY_KEY, "");
             serverIdentityValue = EnvUtil.getProperty(Constants.Auth.NACOS_CORE_AUTH_SERVER_IDENTITY_VALUE, "");
             enableUserAgentAuthWhite = EnvUtil.getProperty(
-                    Constants.Auth.NACOS_CORE_AUTH_ENABLE_USER_AGENT_AUTH_WHITE, Boolean.class, false);
+                    Constants.Auth.NACOS_CORE_AUTH_ENABLE_USER_AGENT_AUTH_WHITE, Boolean.class,
+                    false);
             authorityKey = EnvUtil.getProperty(Constants.Auth.NACOS_CORE_AUTH_AUTHORITY_KEY, "").split(",");
             nacosAuthSystemType = EnvUtil.getProperty(Constants.Auth.NACOS_CORE_AUTH_SYSTEM_TYPE, "");
-=======
-            authEnabled = EnvUtil.getProperty("nacos.core.auth.enabled", Boolean.class, false);
-            cachingEnabled = EnvUtil.getProperty("nacos.core.auth.caching.enabled", Boolean.class, true);
-            serverIdentityKey = EnvUtil.getProperty("nacos.core.auth.server.identity.key", "");
-            serverIdentityValue = EnvUtil.getProperty("nacos.core.auth.server.identity.value", "");
-            enableUserAgentAuthWhite = EnvUtil.getProperty("nacos.core.auth.enable.userAgentAuthWhite", Boolean.class,
-                    false);
->>>>>>> fdab51d6
         } catch (Exception e) {
             LOGGER.warn("Upgrade auth config from env failed, use old value", e);
         }
