<?xml version="1.0" encoding="UTF-8"?>
<!--
  ~ Copyright 1999-2018 Alibaba Group Holding Ltd.
  ~
  ~ Licensed under the Apache License, Version 2.0 (the "License");
  ~ you may not use this file except in compliance with the License.
  ~ You may obtain a copy of the License at
  ~
  ~      http://www.apache.org/licenses/LICENSE-2.0
  ~
  ~ Unless required by applicable law or agreed to in writing, software
  ~ distributed under the License is distributed on an "AS IS" BASIS,
  ~ WITHOUT WARRANTIES OR CONDITIONS OF ANY KIND, either express or implied.
  ~ See the License for the specific language governing permissions and
  ~ limitations under the License.
  -->
<project xmlns="http://maven.apache.org/POM/4.0.0" xmlns:xsi="http://www.w3.org/2001/XMLSchema-instance"
    xsi:schemaLocation="http://maven.apache.org/POM/4.0.0 http://maven.apache.org/xsd/maven-4.0.0.xsd">
    <parent>
        <artifactId>nacos-all</artifactId>
        <groupId>com.alibaba.nacos</groupId>
<<<<<<< HEAD
        <version>2.0.0-ALPHA.2</version>
=======
        <version>${revision}</version>
>>>>>>> 3af5c03c
    </parent>
    
    <modelVersion>4.0.0</modelVersion>
    <artifactId>nacos-address</artifactId>
    <packaging>jar</packaging>
    
    <name>nacos-address ${project.version}</name>
    <url>http://nacos.io</url>
    
    <properties>
        <project.build.sourceEncoding>UTF-8</project.build.sourceEncoding>
        <maven.compiler.source>1.8</maven.compiler.source>
        <maven.compiler.target>1.8</maven.compiler.target>
    </properties>
    
    <dependencies>
        <dependency>
            <groupId>junit</groupId>
            <artifactId>junit</artifactId>
            <scope>test</scope>
        </dependency>
        <dependency>
            <groupId>${project.groupId}</groupId>
            <artifactId>nacos-naming</artifactId>
            <exclusions>
                <exclusion>
                    <groupId>${project.groupId}</groupId>
                    <artifactId>nacos-cmdb</artifactId>
                </exclusion>
            </exclusions>
        </dependency>
        <dependency>
            <groupId>org.mockito</groupId>
            <artifactId>mockito-all</artifactId>
            <scope>test</scope>
        </dependency>
        <dependency>
            <groupId>org.hamcrest</groupId>
            <artifactId>hamcrest-all</artifactId>
            <scope>test</scope>
        </dependency>
    </dependencies>
    
    <build>
        <resources>
            <resource>
                <directory>src/main/resources</directory>
            </resource>
        </resources>
    </build>
    
    <reporting>
        <plugins>
            <plugin>
                <groupId>org.codehaus.mojo</groupId>
                <artifactId>findbugs-maven-plugin</artifactId>
            </plugin>
        </plugins>
    </reporting>
    
    <profiles>
        <profile>
            <id>release-address</id>
            <build>
                <finalName>nacos-address</finalName>
                <plugins>
                    <plugin>
                        <artifactId>maven-jar-plugin</artifactId>
                        <configuration>
                            <archive>
                                <manifest>
                                    <addDefaultImplementationEntries>true</addDefaultImplementationEntries>
                                    <addDefaultSpecificationEntries>true</addDefaultSpecificationEntries>
                                </manifest>
                            </archive>
                        </configuration>
                    </plugin>
                    <plugin>
                        <groupId>org.springframework.boot</groupId>
                        <artifactId>spring-boot-maven-plugin</artifactId>
                        <configuration>
                            <mainClass>com.alibaba.nacos.address.AddressServer</mainClass>
                        </configuration>
                        <executions>
                            <execution>
                                <goals>
                                    <goal>repackage</goal>
                                </goals>
                            </execution>
                        </executions>
                    </plugin>
                </plugins>
            </build>
        </profile>
    </profiles>
</project><|MERGE_RESOLUTION|>--- conflicted
+++ resolved
@@ -19,11 +19,7 @@
     <parent>
         <artifactId>nacos-all</artifactId>
         <groupId>com.alibaba.nacos</groupId>
-<<<<<<< HEAD
-        <version>2.0.0-ALPHA.2</version>
-=======
         <version>${revision}</version>
->>>>>>> 3af5c03c
     </parent>
     
     <modelVersion>4.0.0</modelVersion>
