--- conflicted
+++ resolved
@@ -35,17 +35,9 @@
  */
 public class HttpClient {
 
-<<<<<<< HEAD
-    public static final int TIME_OUT_MILLIS = Integer.parseInt(
-        System.getProperty("com.taobao.vipserver.ctimeout", "50000"));
-    public static final int CON_TIME_OUT_MILLIS = Integer.parseInt(
-        System.getProperty("com.taobao.vipserver.ctimeout", "3000"));
-    private static final boolean ENABLE_HTTPS = Boolean.parseBoolean(System.getProperty("tls.enable", "false"));
-=======
     public static final int TIME_OUT_MILLIS = Integer.getInteger("com.alibaba.nacos.client.naming.ctimeout", 50000);
     public static final int CON_TIME_OUT_MILLIS = Integer.getInteger("com.alibaba.nacos.client.naming.ctimeout", 3000);
     private static final boolean ENABLE_HTTPS = Boolean.getBoolean("com.alibaba.nacos.client.naming.tls.enable");
->>>>>>> be0ba62b
 
     static {
         // limit max redirection
@@ -61,19 +53,17 @@
 
     }
 
-    public static HttpResult httpGet(String url, List<String> headers, Map<String, String> paramValues,
-                                     String encoding) {
+    public static HttpResult httpGet(String url, List<String> headers, Map<String, String> paramValues, String encoding) {
         return request(url, headers, paramValues, encoding, "GET");
     }
 
-    public static HttpResult request(String url, List<String> headers, Map<String, String> paramValues, String encoding,
-                                     String method) {
+    public static HttpResult request(String url, List<String> headers, Map<String, String> paramValues, String encoding, String method) {
         HttpURLConnection conn = null;
         try {
             String encodedContent = encodingParams(paramValues, encoding);
             url += (null == encodedContent) ? "" : ("?" + encodedContent);
 
-            conn = (HttpURLConnection)new URL(url).openConnection();
+            conn = (HttpURLConnection) new URL(url).openConnection();
 
             conn.setConnectTimeout(CON_TIME_OUT_MILLIS);
             conn.setReadTimeout(TIME_OUT_MILLIS);
@@ -86,7 +76,7 @@
             try {
                 if (conn != null) {
                     LogUtils.LOG.warn("failed to request " + conn.getURL() + " from "
-                        + InetAddress.getByName(conn.getURL().getHost()).getHostAddress());
+                            + InetAddress.getByName(conn.getURL().getHost()).getHostAddress());
                 }
             } catch (Exception e1) {
                 LogUtils.LOG.error("NA", "failed to request ", e1);
@@ -108,7 +98,7 @@
 
         InputStream inputStream;
         if (HttpURLConnection.HTTP_OK == respCode
-            || HttpURLConnection.HTTP_NOT_MODIFIED == respCode) {
+                || HttpURLConnection.HTTP_NOT_MODIFIED == respCode) {
             inputStream = conn.getInputStream();
         } else {
             inputStream = conn.getErrorStream();
@@ -159,12 +149,12 @@
         }
 
         conn.addRequestProperty("Content-Type", "application/x-www-form-urlencoded;charset="
-            + encoding);
+                + encoding);
         conn.addRequestProperty("Accept-Charset", encoding);
     }
 
     private static String encodingParams(Map<String, String> params, String encoding)
-        throws UnsupportedEncodingException {
+            throws UnsupportedEncodingException {
         StringBuilder sb = new StringBuilder();
         if (null == params || params.isEmpty()) {
             return null;
