--- conflicted
+++ resolved
@@ -111,12 +111,7 @@
     /**
      * groupKey -> cacheData.
      */
-<<<<<<< HEAD
-    private final AtomicReference<Map<String, CacheData>> cacheMap = new AtomicReference<Map<String, CacheData>>(
-            new HashMap<>());
-=======
     private final AtomicReference<Map<String, CacheData>> cacheMap = new AtomicReference<>(new HashMap<>());
->>>>>>> fdab51d6
     
     private final ConfigFilterChainManager configFilterChainManager;
     
@@ -999,10 +994,6 @@
             } catch (Exception e) {
                 throw new NacosException(NacosException.CLIENT_INVALID_PARAM, e);
             }
-<<<<<<< HEAD
-=======
-            request.putAllHeader(SpasAdapter.getSignHeaders(resourceBuild(request), secretKey));
->>>>>>> fdab51d6
             JsonObject asJsonObjectTemp = new Gson().toJsonTree(request).getAsJsonObject();
             asJsonObjectTemp.remove("headers");
             asJsonObjectTemp.remove("requestId");
