--- conflicted
+++ resolved
@@ -543,14 +543,9 @@
         this.isHealthServer = isHealthServer;
     }
 
-<<<<<<< HEAD
     final ScheduledExecutorService executor;
     final ScheduledExecutorService executorService;
 
-=======
-    private final ScheduledExecutorService executor;
-    private final ExecutorService executorService;
->>>>>>> ddfbf201
     /**
      * groupKey -> cacheData
      */
