/*
 * Copyright 1999-2018 Alibaba Group Holding Ltd.
 *
 * Licensed under the Apache License, Version 2.0 (the "License");
 * you may not use this file except in compliance with the License.
 * You may obtain a copy of the License at
 *
 *      http://www.apache.org/licenses/LICENSE-2.0
 *
 * Unless required by applicable law or agreed to in writing, software
 * distributed under the License is distributed on an "AS IS" BASIS,
 * WITHOUT WARRANTIES OR CONDITIONS OF ANY KIND, either express or implied.
 * See the License for the specific language governing permissions and
 * limitations under the License.
 */
package com.alibaba.nacos.client.naming.net;

import com.alibaba.fastjson.JSON;
import com.alibaba.fastjson.JSONObject;
import com.alibaba.fastjson.TypeReference;
import com.alibaba.nacos.api.SystemPropertyKeyConst;
import com.alibaba.nacos.api.common.Constants;
import com.alibaba.nacos.api.exception.NacosException;
import com.alibaba.nacos.api.naming.pojo.Instance;
import com.alibaba.nacos.api.naming.pojo.ListView;
import com.alibaba.nacos.api.selector.AbstractSelector;
import com.alibaba.nacos.api.selector.ExpressionSelector;
import com.alibaba.nacos.api.selector.SelectorType;
import com.alibaba.nacos.client.identify.CredentialService;
import com.alibaba.nacos.client.monitor.MetricsMonitor;
import com.alibaba.nacos.client.naming.SignUtil;
import com.alibaba.nacos.client.naming.beat.BeatInfo;
import com.alibaba.nacos.client.naming.utils.CollectionUtils;
import com.alibaba.nacos.client.naming.utils.IoUtils;
import com.alibaba.nacos.client.naming.utils.NetUtils;
import com.alibaba.nacos.client.naming.utils.StringUtils;
import com.alibaba.nacos.client.naming.utils.UtilAndComs;
import com.alibaba.nacos.common.util.HttpMethod;
import com.alibaba.nacos.common.util.UuidUtils;

import java.io.IOException;
import java.io.StringReader;
import java.net.HttpURLConnection;
import java.util.ArrayList;
import java.util.Arrays;
import java.util.HashMap;
import java.util.List;
import java.util.Map;
import java.util.Random;
import java.util.concurrent.ScheduledExecutorService;
import java.util.concurrent.ScheduledThreadPoolExecutor;
import java.util.concurrent.ThreadFactory;
import java.util.concurrent.TimeUnit;

import static com.alibaba.nacos.client.utils.LogUtils.NAMING_LOGGER;

/**
 * @author <a href="mailto:zpf.073@gmail.com">nkorange</a>
 */
public class NamingProxy {

    private static final int DEFAULT_SERVER_PORT = 8848;

    private int serverPort = DEFAULT_SERVER_PORT;

    private String namespaceId;

    private String endpoint;

    private String nacosDomain;

    private List<String> serverList;

    private List<String> serversFromEndpoint = new ArrayList<String>();

    private long lastSrvRefTime = 0L;

    private long vipSrvRefInterMillis = TimeUnit.SECONDS.toMillis(30);

    private CredentialService credentialService = CredentialService.getInstance();

    private ScheduledExecutorService executorService;

    public NamingProxy(String namespaceId, String endpoint, String serverList) {

        this.namespaceId = namespaceId;
        this.endpoint = endpoint;

        if (StringUtils.isNotEmpty(serverList)) {
            this.serverList = Arrays.asList(serverList.split(","));
            if (this.serverList.size() == 1) {
                this.nacosDomain = serverList;
            }
        }

        String serverPort = System.getProperties().getProperty(SystemPropertyKeyConst.NAMING_SERVER_PORT);
        if (StringUtils.isNotEmpty(serverPort)) {
            this.serverPort = Integer.valueOf(serverPort.trim());
        }

        executorService = new ScheduledThreadPoolExecutor(1, new ThreadFactory() {
            @Override
            public Thread newThread(Runnable r) {
                Thread t = new Thread(r);
                t.setName("com.alibaba.nacos.client.naming.serverlist.updater");
                t.setDaemon(true);
                return t;
            }
        });

        executorService.scheduleWithFixedDelay(new Runnable() {
            @Override
            public void run() {
                refreshSrvIfNeed();
            }
        }, 0, vipSrvRefInterMillis, TimeUnit.MILLISECONDS);

        refreshSrvIfNeed();
    }

    public void setServerPort(int serverPort) {
        this.serverPort = serverPort;
    }

    public List<String> getServerListFromEndpoint() {

        try {
            String urlString = "http://" + endpoint + "/nacos/serverlist";

            String nacosNamingMode = System.getProperty(SystemPropertyKeyConst.NACOS_NAMING_REQUEST_MODULE, "Naming");

            List<String> headers = Arrays.asList("Client-Version", UtilAndComs.VERSION,
                "Accept-Encoding", "gzip,deflate,sdch", "Connection", "Keep-Alive",
                "RequestId", UuidUtils.generateUuid(), "Request-Module", nacosNamingMode);

            HttpClient.HttpResult result = HttpClient.httpGet(urlString, headers, null,
                UtilAndComs.ENCODING);
            if (HttpURLConnection.HTTP_OK != result.code) {
                throw new IOException("Error while requesting: " + urlString
                    + "'. Server returned: " + result.code);
            }

            String content = result.content;
            List<String> list = new ArrayList<String>();
            for (String line : IoUtils.readLines(new StringReader(content))) {
                if (!line.trim().isEmpty()) {
                    list.add(line.trim());
                }
            }

            return list;

        } catch (Exception e) {
            e.printStackTrace();
        }

        return null;
    }

    private void refreshSrvIfNeed() {
        try {

            if (!CollectionUtils.isEmpty(serverList)) {
                NAMING_LOGGER.debug("server list provided by user: " + serverList);
                return;
            }

            if (System.currentTimeMillis() - lastSrvRefTime < vipSrvRefInterMillis) {
                return;
            }

            List<String> list = getServerListFromEndpoint();

            if (CollectionUtils.isEmpty(list)) {
                throw new Exception("Can not acquire Nacos list");
            }

            if (!CollectionUtils.isEqualCollection(list, serversFromEndpoint)) {
                NAMING_LOGGER.info("SERVER-LIST", "server list is updated: " + list);
            }

            serversFromEndpoint = list;
            lastSrvRefTime = System.currentTimeMillis();
        } catch (Throwable e) {
            NAMING_LOGGER.warn("failed to update server list", e);
        }
    }

    public void registerService(String serviceName, Instance instance)
        throws NacosException {

<<<<<<< HEAD
        LogUtils.LOG.info("REGISTER-SERVICE",
            "{} registering service {} with instance: {}", namespaceId, serviceName,
            instance);
=======
        NAMING_LOGGER.info("REGISTER-SERVICE", "{} registering service {} with instance: {}",
            namespaceId, serviceName, instance);
>>>>>>> 9641ea81

        final Map<String, String> params = new HashMap<String, String>(8);
        params.put(Constants.REQUEST_PARAM_NAMESPACE_ID, namespaceId);
        params.put("ip", instance.getIp());
        params.put("port", String.valueOf(instance.getPort()));
        params.put("weight", String.valueOf(instance.getWeight()));
        params.put("enable", String.valueOf(instance.isEnabled()));
        params.put("healthy", String.valueOf(instance.isHealthy()));
        params.put("metadata", JSON.toJSONString(instance.getMetadata()));
        params.put("serviceName", serviceName);
        params.put("clusterName", instance.getClusterName());

        reqAPI(UtilAndComs.NACOS_URL_INSTANCE, params, HttpMethod.POST);

    }

    private void checkTenant(Map<String, String> params) {
        String tenantId = credentialService.getCredential().getTenantId();
        if (tenantId == null || tenantId.trim().length() == 0) {
            return;
        }

<<<<<<< HEAD
        try {
            String tenantApp = System.getProperty("project.name");
            String tenantAk = credentialService.getCredential().getAccessKey();
            String tenantSK = credentialService.getCredential().getSecretKey();
            String signData = getSignData(params);
            String signature = SignUtil.sign(signData, tenantSK);
            params.put("signature", signature);
            params.put("data", signData);
            params.put("ak", tenantAk);
            params.put("app", tenantApp);
            params.put(Constants.REQUEST_PARAM_NAMESPACE_ID, tenantId);
        } catch (Exception e) {
            e.printStackTrace();
        }
    }

    private static String getSignData(Map<String, String> params) {
        String data = "";
        return params.containsKey("dom")
            ? System.currentTimeMillis() + "@@" + (String) params.get("dom")
            : String.valueOf(System.currentTimeMillis());
    }

    public void deregisterService(String serviceName, String ip, int port, String cluster)
        throws NacosException {

        LogUtils.LOG.info("DEREGISTER-SERVICE",
            "{} deregistering service {} with instance: {}:{}@{}", namespaceId,
            serviceName, ip, port, cluster);
=======
        NAMING_LOGGER.info("DEREGISTER-SERVICE", "{} deregistering service {} with instance: {}:{}@{}",
            namespaceId, serviceName, ip, port, cluster);
>>>>>>> 9641ea81

        final Map<String, String> params = new HashMap<String, String>(8);
        params.put(Constants.REQUEST_PARAM_NAMESPACE_ID, namespaceId);
        params.put("ip", ip);
        params.put("port", String.valueOf(port));
        params.put("serviceName", serviceName);
        params.put("cluster", cluster);

        reqAPI(UtilAndComs.NACOS_URL_INSTANCE, params, HttpMethod.DELETE);
    }

<<<<<<< HEAD
    public String queryList(String serviceName, String clusters, int udpPort,
                            boolean healthyOnly) throws NacosException {
=======
    public String queryList(String serviceName, String clusters, int udpPort, boolean healthyOnly)
        throws NacosException {
>>>>>>> 9641ea81

        final Map<String, String> params = new HashMap<String, String>(8);
        params.put(Constants.REQUEST_PARAM_NAMESPACE_ID, namespaceId);
        params.put("serviceName", serviceName);
        params.put("clusters", clusters);
        params.put("udpPort", String.valueOf(udpPort));
        params.put("clientIP", NetUtils.localIP());
        params.put("healthyOnly", String.valueOf(healthyOnly));

        return reqAPI(UtilAndComs.NACOS_URL_BASE + "/instance/list", params,
            HttpMethod.GET);
    }

    public long sendBeat(BeatInfo beatInfo) {
        try {
<<<<<<< HEAD
            LogUtils.LOG.info("BEAT", "{} sending beat to server: {}", namespaceId,
                beatInfo.toString());
=======
            NAMING_LOGGER.info("BEAT", "{} sending beat to server: {}", namespaceId, beatInfo.toString());
>>>>>>> 9641ea81
            Map<String, String> params = new HashMap<String, String>(4);
            params.put("beat", JSON.toJSONString(beatInfo));
            params.put(Constants.REQUEST_PARAM_NAMESPACE_ID, namespaceId);
            params.put("serviceName", beatInfo.getServiceName());
            String result = reqAPI(UtilAndComs.NACOS_URL_BASE + "/instance/beat", params,
                HttpMethod.PUT);
            JSONObject jsonObject = JSON.parseObject(result);

            if (jsonObject != null) {
                return jsonObject.getLong("clientBeatInterval");
            }
        } catch (Exception e) {
<<<<<<< HEAD
            LogUtils.LOG.error("CLIENT-BEAT",
                "failed to send beat: " + JSON.toJSONString(beatInfo), e);
=======
            NAMING_LOGGER.error("CLIENT-BEAT", "failed to send beat: " + JSON.toJSONString(beatInfo), e);
>>>>>>> 9641ea81
        }
        return 0L;
    }

    public boolean serverHealthy() {

        try {
            reqAPI(UtilAndComs.NACOS_URL_BASE + "/api/hello",
                new HashMap<String, String>(2));
        } catch (Exception e) {
            return false;
        }

        return true;
    }

    public ListView<String> getServiceList(int pageNo, int pageSize)
        throws NacosException {
        return getServiceList(pageNo, pageSize, null);
    }

    public ListView<String> getServiceList(int pageNo, int pageSize,
                                           AbstractSelector selector) throws NacosException {

        Map<String, String> params = new HashMap<String, String>(4);
        params.put("pageNo", String.valueOf(pageNo));
        params.put("pageSize", String.valueOf(pageSize));
        params.put(Constants.REQUEST_PARAM_NAMESPACE_ID, namespaceId);

        if (selector != null) {
            switch (SelectorType.valueOf(selector.getType())) {
                case none:
                    break;
                case label:
                    ExpressionSelector expressionSelector = (ExpressionSelector)selector;
                    params.put("selector", JSON.toJSONString(expressionSelector));
                    break;
                default:
                    break;
            }
        }

        String result = reqAPI(UtilAndComs.NACOS_URL_BASE + "/service/list", params);

        JSONObject json = JSON.parseObject(result);
        ListView<String> listView = new ListView<String>();
        listView.setCount(json.getInteger("count"));
        listView.setData(JSON.parseObject(json.getString("doms"),
            new TypeReference<List<String>>() {
            }));

        return listView;
    }

    public String reqAPI(String api, Map<String, String> params) throws NacosException {

        List<String> snapshot = serversFromEndpoint;
        if (!CollectionUtils.isEmpty(serverList)) {
            snapshot = serverList;
        }

        return reqAPI(api, params, snapshot);
    }

    public String reqAPI(String api, Map<String, String> params, String method)
        throws NacosException {

        List<String> snapshot = serversFromEndpoint;
        if (!CollectionUtils.isEmpty(serverList)) {
            snapshot = serverList;
        }

        return reqAPI(api, params, snapshot, method);
    }

    public String callServer(String api, Map<String, String> params, String curServer)
        throws NacosException {
        return callServer(api, params, curServer, HttpMethod.GET);
    }

    public String callServer(String api, Map<String, String> params, String curServer,
                             String method) throws NacosException {
        long start = System.currentTimeMillis();
        long end = 0;

        List<String> headers = Arrays.asList("Client-Version", UtilAndComs.VERSION,
            "Accept-Encoding", "gzip,deflate,sdch", "Connection", "Keep-Alive",
            "RequestId", UuidUtils.generateUuid());

        String url;

        if (!curServer.contains(UtilAndComs.SERVER_ADDR_IP_SPLITER)) {
            curServer = curServer + UtilAndComs.SERVER_ADDR_IP_SPLITER
                + serverPort;
        }

        url = HttpClient.getPrefix() + curServer + api;

        HttpClient.HttpResult result = HttpClient.request(url, headers, params,
            UtilAndComs.ENCODING, method);
        end = System.currentTimeMillis();

        MetricsMonitor.getNamingRequestMonitor(method, url, String.valueOf(result.code))
            .observe(end - start);

        if (HttpURLConnection.HTTP_OK == result.code) {
            return result.content;
        }

        if (HttpURLConnection.HTTP_NOT_MODIFIED == result.code) {
            return StringUtils.EMPTY;
        }

<<<<<<< HEAD
        LogUtils.LOG.error("CALL-SERVER", "failed to req API:" + HttpClient.getPrefix()
            + curServer + api + ". code:" + result.code + " msg: " + result.content);
=======
        NAMING_LOGGER.error("CALL-SERVER", "failed to req API:" + HttpClient.getPrefix() + curServer
            + api + ". code:"
            + result.code + " msg: " + result.content);
>>>>>>> 9641ea81

        throw new NacosException(NacosException.SERVER_ERROR,
            "failed to req API:" + HttpClient.getPrefix() + curServer + api
                + ". code:" + result.code + " msg: " + result.content);
    }

    public String reqAPI(String api, Map<String, String> params, List<String> servers) {
        return reqAPI(api, params, servers, HttpMethod.GET);
    }

    public String reqAPI(String api, Map<String, String> params, List<String> servers,
                         String method) {

        params.put(Constants.REQUEST_PARAM_NAMESPACE_ID, getNamespaceId());
        checkTenant(params);

        if (CollectionUtils.isEmpty(servers) && StringUtils.isEmpty(nacosDomain)) {
            throw new IllegalArgumentException("no server available");
        }

        if (servers != null && !servers.isEmpty()) {

            Random random = new Random(System.currentTimeMillis());
            int index = random.nextInt(servers.size());

            for (int i = 0; i < servers.size(); i++) {
                String server = servers.get(index);
                try {
                    return callServer(api, params, server, method);
                } catch (Exception e) {
<<<<<<< HEAD
                    LogUtils.LOG.error("NA",
                        "req api:" + api + " failed, server(" + server, e);
=======
                    NAMING_LOGGER.error("NA", "req api:" + api + " failed, server(" + server, e);
>>>>>>> 9641ea81
                }

                index = (index + 1) % servers.size();
            }

            throw new IllegalStateException("failed to req API:" + api
                + " after all servers(" + servers + ") tried");
        }

        for (int i = 0; i < UtilAndComs.REQUEST_DOMAIN_RETRY_COUNT; i++) {
            try {
                return callServer(api, params, nacosDomain);
            } catch (Exception e) {
<<<<<<< HEAD
                LogUtils.LOG.error("NA",
                    "req api:" + api + " failed, server(" + nacosDomain, e);
=======
                NAMING_LOGGER.error("NA", "req api:" + api + " failed, server(" + nacosDomain, e);
>>>>>>> 9641ea81
            }
        }

        throw new IllegalStateException("failed to req API:/api/" + api
            + " after all servers(" + servers + ") tried");

    }

    public String getNamespaceId() {
        return namespaceId;
    }
}
<|MERGE_RESOLUTION|>--- conflicted
+++ resolved
@@ -186,17 +186,10 @@
         }
     }
 
-    public void registerService(String serviceName, Instance instance)
-        throws NacosException {
-
-<<<<<<< HEAD
-        LogUtils.LOG.info("REGISTER-SERVICE",
-            "{} registering service {} with instance: {}", namespaceId, serviceName,
-            instance);
-=======
+    public void registerService(String serviceName, Instance instance) throws NacosException {
+
         NAMING_LOGGER.info("REGISTER-SERVICE", "{} registering service {} with instance: {}",
             namespaceId, serviceName, instance);
->>>>>>> 9641ea81
 
         final Map<String, String> params = new HashMap<String, String>(8);
         params.put(Constants.REQUEST_PARAM_NAMESPACE_ID, namespaceId);
@@ -219,7 +212,6 @@
             return;
         }
 
-<<<<<<< HEAD
         try {
             String tenantApp = System.getProperty("project.name");
             String tenantAk = credentialService.getCredential().getAccessKey();
@@ -246,13 +238,9 @@
     public void deregisterService(String serviceName, String ip, int port, String cluster)
         throws NacosException {
 
-        LogUtils.LOG.info("DEREGISTER-SERVICE",
+        NAMING_LOGGER.info("DEREGISTER-SERVICE",
             "{} deregistering service {} with instance: {}:{}@{}", namespaceId,
             serviceName, ip, port, cluster);
-=======
-        NAMING_LOGGER.info("DEREGISTER-SERVICE", "{} deregistering service {} with instance: {}:{}@{}",
-            namespaceId, serviceName, ip, port, cluster);
->>>>>>> 9641ea81
 
         final Map<String, String> params = new HashMap<String, String>(8);
         params.put(Constants.REQUEST_PARAM_NAMESPACE_ID, namespaceId);
@@ -264,13 +252,7 @@
         reqAPI(UtilAndComs.NACOS_URL_INSTANCE, params, HttpMethod.DELETE);
     }
 
-<<<<<<< HEAD
-    public String queryList(String serviceName, String clusters, int udpPort,
-                            boolean healthyOnly) throws NacosException {
-=======
-    public String queryList(String serviceName, String clusters, int udpPort, boolean healthyOnly)
-        throws NacosException {
->>>>>>> 9641ea81
+    public String queryList(String serviceName, String clusters, int udpPort, boolean healthyOnly) throws NacosException {
 
         final Map<String, String> params = new HashMap<String, String>(8);
         params.put(Constants.REQUEST_PARAM_NAMESPACE_ID, namespaceId);
@@ -280,36 +262,24 @@
         params.put("clientIP", NetUtils.localIP());
         params.put("healthyOnly", String.valueOf(healthyOnly));
 
-        return reqAPI(UtilAndComs.NACOS_URL_BASE + "/instance/list", params,
-            HttpMethod.GET);
+        return reqAPI(UtilAndComs.NACOS_URL_BASE + "/instance/list", params, HttpMethod.GET);
     }
 
     public long sendBeat(BeatInfo beatInfo) {
         try {
-<<<<<<< HEAD
-            LogUtils.LOG.info("BEAT", "{} sending beat to server: {}", namespaceId,
-                beatInfo.toString());
-=======
             NAMING_LOGGER.info("BEAT", "{} sending beat to server: {}", namespaceId, beatInfo.toString());
->>>>>>> 9641ea81
             Map<String, String> params = new HashMap<String, String>(4);
             params.put("beat", JSON.toJSONString(beatInfo));
             params.put(Constants.REQUEST_PARAM_NAMESPACE_ID, namespaceId);
             params.put("serviceName", beatInfo.getServiceName());
-            String result = reqAPI(UtilAndComs.NACOS_URL_BASE + "/instance/beat", params,
-                HttpMethod.PUT);
+            String result = reqAPI(UtilAndComs.NACOS_URL_BASE + "/instance/beat", params, HttpMethod.PUT);
             JSONObject jsonObject = JSON.parseObject(result);
 
             if (jsonObject != null) {
                 return jsonObject.getLong("clientBeatInterval");
             }
         } catch (Exception e) {
-<<<<<<< HEAD
-            LogUtils.LOG.error("CLIENT-BEAT",
-                "failed to send beat: " + JSON.toJSONString(beatInfo), e);
-=======
             NAMING_LOGGER.error("CLIENT-BEAT", "failed to send beat: " + JSON.toJSONString(beatInfo), e);
->>>>>>> 9641ea81
         }
         return 0L;
     }
@@ -317,8 +287,7 @@
     public boolean serverHealthy() {
 
         try {
-            reqAPI(UtilAndComs.NACOS_URL_BASE + "/api/hello",
-                new HashMap<String, String>(2));
+            reqAPI(UtilAndComs.NACOS_URL_BASE + "/api/hello", new HashMap<String, String>(2));
         } catch (Exception e) {
             return false;
         }
@@ -326,13 +295,11 @@
         return true;
     }
 
-    public ListView<String> getServiceList(int pageNo, int pageSize)
-        throws NacosException {
+    public ListView<String> getServiceList(int pageNo, int pageSize) throws NacosException {
         return getServiceList(pageNo, pageSize, null);
     }
 
-    public ListView<String> getServiceList(int pageNo, int pageSize,
-                                           AbstractSelector selector) throws NacosException {
+    public ListView<String> getServiceList(int pageNo, int pageSize, AbstractSelector selector) throws NacosException {
 
         Map<String, String> params = new HashMap<String, String>(4);
         params.put("pageNo", String.valueOf(pageNo));
@@ -357,14 +324,14 @@
         JSONObject json = JSON.parseObject(result);
         ListView<String> listView = new ListView<String>();
         listView.setCount(json.getInteger("count"));
-        listView.setData(JSON.parseObject(json.getString("doms"),
-            new TypeReference<List<String>>() {
-            }));
+        listView.setData(JSON.parseObject(json.getString("doms"), new TypeReference<List<String>>() {
+        }));
 
         return listView;
     }
 
     public String reqAPI(String api, Map<String, String> params) throws NacosException {
+
 
         List<String> snapshot = serversFromEndpoint;
         if (!CollectionUtils.isEmpty(serverList)) {
@@ -374,8 +341,7 @@
         return reqAPI(api, params, snapshot);
     }
 
-    public String reqAPI(String api, Map<String, String> params, String method)
-        throws NacosException {
+    public String reqAPI(String api, Map<String, String> params, String method) throws NacosException {
 
         List<String> snapshot = serversFromEndpoint;
         if (!CollectionUtils.isEmpty(serverList)) {
@@ -385,31 +351,29 @@
         return reqAPI(api, params, snapshot, method);
     }
 
-    public String callServer(String api, Map<String, String> params, String curServer)
+    public String callServer(String api, Map<String, String> params, String curServer) throws NacosException {
+        return callServer(api, params, curServer, HttpMethod.GET);
+    }
+
+    public String callServer(String api, Map<String, String> params, String curServer, String method)
         throws NacosException {
-        return callServer(api, params, curServer, HttpMethod.GET);
-    }
-
-    public String callServer(String api, Map<String, String> params, String curServer,
-                             String method) throws NacosException {
         long start = System.currentTimeMillis();
         long end = 0;
 
         List<String> headers = Arrays.asList("Client-Version", UtilAndComs.VERSION,
-            "Accept-Encoding", "gzip,deflate,sdch", "Connection", "Keep-Alive",
+            "Accept-Encoding", "gzip,deflate,sdch",
+            "Connection", "Keep-Alive",
             "RequestId", UuidUtils.generateUuid());
 
         String url;
 
         if (!curServer.contains(UtilAndComs.SERVER_ADDR_IP_SPLITER)) {
-            curServer = curServer + UtilAndComs.SERVER_ADDR_IP_SPLITER
-                + serverPort;
+            curServer = curServer + UtilAndComs.SERVER_ADDR_IP_SPLITER + DEFAULT_SERVER_PORT;
         }
 
         url = HttpClient.getPrefix() + curServer + api;
 
-        HttpClient.HttpResult result = HttpClient.request(url, headers, params,
-            UtilAndComs.ENCODING, method);
+        HttpClient.HttpResult result = HttpClient.request(url, headers, params, UtilAndComs.ENCODING, method);
         end = System.currentTimeMillis();
 
         MetricsMonitor.getNamingRequestMonitor(method, url, String.valueOf(result.code))
@@ -423,26 +387,20 @@
             return StringUtils.EMPTY;
         }
 
-<<<<<<< HEAD
-        LogUtils.LOG.error("CALL-SERVER", "failed to req API:" + HttpClient.getPrefix()
-            + curServer + api + ". code:" + result.code + " msg: " + result.content);
-=======
         NAMING_LOGGER.error("CALL-SERVER", "failed to req API:" + HttpClient.getPrefix() + curServer
             + api + ". code:"
             + result.code + " msg: " + result.content);
->>>>>>> 9641ea81
-
-        throw new NacosException(NacosException.SERVER_ERROR,
-            "failed to req API:" + HttpClient.getPrefix() + curServer + api
-                + ". code:" + result.code + " msg: " + result.content);
+
+        throw new NacosException(NacosException.SERVER_ERROR, "failed to req API:" + HttpClient.getPrefix() + curServer
+            + api + ". code:"
+            + result.code + " msg: " + result.content);
     }
 
     public String reqAPI(String api, Map<String, String> params, List<String> servers) {
         return reqAPI(api, params, servers, HttpMethod.GET);
     }
 
-    public String reqAPI(String api, Map<String, String> params, List<String> servers,
-                         String method) {
+    public String reqAPI(String api, Map<String, String> params, List<String> servers, String method) {
 
         params.put(Constants.REQUEST_PARAM_NAMESPACE_ID, getNamespaceId());
         checkTenant(params);
@@ -461,40 +419,28 @@
                 try {
                     return callServer(api, params, server, method);
                 } catch (Exception e) {
-<<<<<<< HEAD
-                    LogUtils.LOG.error("NA",
-                        "req api:" + api + " failed, server(" + server, e);
-=======
                     NAMING_LOGGER.error("NA", "req api:" + api + " failed, server(" + server, e);
->>>>>>> 9641ea81
                 }
 
                 index = (index + 1) % servers.size();
             }
 
-            throw new IllegalStateException("failed to req API:" + api
-                + " after all servers(" + servers + ") tried");
+            throw new IllegalStateException("failed to req API:" + api + " after all servers(" + servers + ") tried");
         }
 
         for (int i = 0; i < UtilAndComs.REQUEST_DOMAIN_RETRY_COUNT; i++) {
             try {
                 return callServer(api, params, nacosDomain);
             } catch (Exception e) {
-<<<<<<< HEAD
-                LogUtils.LOG.error("NA",
-                    "req api:" + api + " failed, server(" + nacosDomain, e);
-=======
                 NAMING_LOGGER.error("NA", "req api:" + api + " failed, server(" + nacosDomain, e);
->>>>>>> 9641ea81
-            }
-        }
-
-        throw new IllegalStateException("failed to req API:/api/" + api
-            + " after all servers(" + servers + ") tried");
+            }
+        }
+
+        throw new IllegalStateException("failed to req API:/api/" + api + " after all servers(" + servers + ") tried");
 
     }
 
     public String getNamespaceId() {
         return namespaceId;
     }
-}
+}