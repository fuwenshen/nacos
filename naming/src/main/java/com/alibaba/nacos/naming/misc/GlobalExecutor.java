--- conflicted
+++ resolved
@@ -115,22 +115,10 @@
             .newSingleScheduledExecutorService(ClassUtils.getCanonicalName(NamingApp.class),
                     new NameThreadFactory("com.alibaba.nacos.naming.nacos-server-performance"));
     
-<<<<<<< HEAD
     private static final ScheduledExecutorService REMOTE_CONNECTION_EXECUTOR = ExecutorFactory.Managed
             .newSingleScheduledExecutorService(ClassUtils.getCanonicalName(NamingApp.class),
                     new NameThreadFactory("com.alibaba.nacos.naming.remote-connection-manager"));
     
-    public static void submitDataSync(Runnable runnable, long delay) {
-        DATA_SYNC_EXECUTOR.schedule(runnable, delay, TimeUnit.MILLISECONDS);
-    }
-    
-    public static void schedulePartitionDataTimedSync(Runnable runnable) {
-        DATA_SYNC_EXECUTOR.scheduleWithFixedDelay(runnable, PARTITION_DATA_TIMED_SYNC_INTERVAL,
-                PARTITION_DATA_TIMED_SYNC_INTERVAL, TimeUnit.MILLISECONDS);
-    }
-    
-=======
->>>>>>> 37bb9097
     public static void registerMasterElection(Runnable runnable) {
         NAMING_TIMER_EXECUTOR.scheduleAtFixedRate(runnable, 0, TICK_PERIOD_MS, TimeUnit.MILLISECONDS);
     }
